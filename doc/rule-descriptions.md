<<<<<<< HEAD
| Rule ID | Description | Tags | Enabled by default |
| :------- | :------- | :------- | :------- |
| accesskeys | Ensures every accesskey attribute value is unique | wcag2a, wcag211 | true |
| area-alt | Ensures &lt;area&gt; elements of image maps have alternate text | wcag2a, wcag111, section508, section508.22.a | true |
| aria-allowed-attr | Ensures ARIA attributes are allowed for an element&apos;s role | wcag2a, wcag411, wcag412 | true |
| aria-required-attr | Ensures elements with ARIA roles have all required ARIA attributes | wcag2a, wcag411, wcag412 | true |
| aria-required-children | Ensures elements with an ARIA role that require child roles contain them | wcag2a, wcag131 | true |
| aria-required-parent | Ensures elements with an ARIA role that require parent roles are contained by them | wcag2a, wcag131 | true |
| aria-roles | Ensures all elements with a role attribute use a valid value | wcag2a, wcag131, wcag411, wcag412 | true |
| aria-valid-attr-value | Ensures all ARIA attributes have valid values | wcag2a, wcag131, wcag411, wcag412 | true |
| aria-valid-attr | Ensures attributes that begin with aria- are valid ARIA attributes | wcag2a, wcag411 | true |
| audio-caption | Ensures &lt;audio&gt; elements have captions | wcag2a, wcag122, section508, section508.22.a | true |
| blink | Ensures &lt;blink&gt; elements are not used | wcag2a, wcag222, section508, section508.22.j | true |
| button-name | Ensures buttons have discernible text | wcag2a, wcag412, section508, section508.22.a | true |
| bypass | Ensures each page has at least one mechanism for a user to bypass navigation and jump straight to the content | wcag2a, wcag241, section508, section508.22.o | true |
| checkboxgroup | Ensures related &lt;input type=&quot;checkbox&quot;&gt; elements have a group and that that group designation is consistent | best-practice | true |
| color-contrast | Ensures the contrast between foreground and background colors meets WCAG 2 AA contrast ratio thresholds | wcag2aa, wcag143 | true |
| definition-list | Ensures &lt;dl&gt; elements are structured correctly | wcag2a, wcag131 | true |
| dlitem | Ensures &lt;dt&gt; and &lt;dd&gt; elements are contained by a &lt;dl&gt; | wcag2a, wcag131 | true |
| document-title | Ensures each HTML document contains a non-empty &lt;title&gt; element | wcag2a, wcag242 | true |
| duplicate-id | Ensures every id attribute value is unique | wcag2a, wcag411 | true |
| empty-heading | Ensures headings have discernible text | best-practice | true |
| frame-title-unique | Ensures &lt;iframe&gt; and &lt;frame&gt; elements contain a unique title attribute | best-practice | true |
| frame-title | Ensures &lt;iframe&gt; and &lt;frame&gt; elements contain a non-empty title attribute | wcag2a, wcag241, section508, section508.22.i | true |
| heading-order | Ensures the order of headings is semantically correct | best-practice | false |
| href-no-hash | Ensures that href values are valid link references to promote only using anchors as links | best-practice | false |
| html-has-lang | Ensures every HTML document has a lang attribute | wcag2a, wcag311 | true |
| html-lang-valid | Ensures the lang attribute of the &lt;html&gt; element has a valid value | wcag2a, wcag311 | true |
| image-alt | Ensures &lt;img&gt; elements have alternate text or a role of none or presentation | wcag2a, wcag111, section508, section508.22.a | true |
| image-redundant-alt | Ensure button and link text is not repeated as image alternative | best-practice | true |
| input-image-alt | Ensures &lt;input type=&quot;image&quot;&gt; elements have alternate text | wcag2a, wcag111, section508, section508.22.a | true |
| label-title-only | Ensures that every form element is not solely labeled using the title or aria-describedby attributes | best-practice | false |
| label | Ensures every form element has a label | wcag2a, wcag332, wcag131, section508, section508.22.n | true |
| layout-table | Ensures presentational &lt;table&gt; elements do not use &lt;th&gt;, &lt;caption&gt; elements or the summary attribute | wcag2a, wcag131 | true |
| link-in-text-block | Links can be distinguished without relying on color | experimental, wcag2a, wcag141 | false |
| link-name | Ensures links have discernible text | wcag2a, wcag111, wcag412, section508, section508.22.a | true |
| list | Ensures that lists are structured correctly | wcag2a, wcag131 | true |
| listitem | Ensures &lt;li&gt; elements are used semantically | wcag2a, wcag131 | true |
| marquee | Ensures &lt;marquee&gt; elements are not used | wcag2a, wcag222 | true |
| meta-refresh | Ensures &lt;meta http-equiv=&quot;refresh&quot;&gt; is not used | wcag2a, wcag2aaa, wcag221, wcag224, wcag325 | true |
| meta-viewport-large | Ensures &lt;meta name=&quot;viewport&quot;&gt; can scale a significant amount | best-practice | true |
| meta-viewport | Ensures &lt;meta name=&quot;viewport&quot;&gt; does not disable text scaling and zooming | wcag2aa, wcag144 | true |
| object-alt | Ensures &lt;object&gt; elements have alternate text | wcag2a, wcag111, section508, section508.22.a | true |
| radiogroup | Ensures related &lt;input type=&quot;radio&quot;&gt; elements have a group and that the group designation is consistent | best-practice | true |
| region | Ensures all content is contained within a landmark region | best-practice | false |
| scope-attr-valid | Ensures the scope attribute is used correctly on tables | best-practice | true |
| server-side-image-map | Ensures that server-side image maps are not used | wcag2a, wcag211, section508, section508.22.f | true |
| skip-link | Ensures the first link on the page is a skip link | best-practice | false |
| tabindex | Ensures tabindex attribute values are not greater than 0 | best-practice | true |
| table-duplicate-name | Ensure that tables do not have the same summary and caption | best-practice | true |
| table-fake-caption | Ensure that tables with a caption use the &lt;caption&gt; element. | experimental, wcag2a, wcag131, section508, section508.22.g | true |
| td-has-header | Ensure that each non-empty data cell in a large table has one or more table headers | experimental, wcag2a, wcag131, section508, section508.22.g | true |
| td-headers-attr | Ensure that each cell in a table using the headers refers to another cell in that table | wcag2a, wcag131, section508, section508.22.g | true |
| th-has-data-cells | Ensure that each table header in a data table refers to data cells | wcag2a, wcag131, section508, section508.22.g | true |
| valid-lang | Ensures lang attributes have valid values | wcag2aa, wcag312 | true |
| video-caption | Ensures &lt;video&gt; elements have captions | wcag2a, wcag122, wcag123, section508, section508.22.a | true |
| video-description | Ensures &lt;video&gt; elements have audio descriptions | wcag2aa, wcag125, section508, section508.22.b | true |
=======
| Rule ID | Description | Tags |
| :------- | :------- | :------- |
| accesskeys | Ensures every accesskey attribute value is unique | wcag2a, wcag211 |
| area-alt | Ensures &lt;area&gt; elements of image maps have alternate text | wcag2a, wcag111, section508, section508.22.a |
| aria-allowed-attr | Ensures ARIA attributes are allowed for an element&apos;s role | wcag2a, wcag411, wcag412 |
| aria-required-attr | Ensures elements with ARIA roles have all required ARIA attributes | wcag2a, wcag411, wcag412 |
| aria-required-children | Ensures elements with an ARIA role that require child roles contain them | wcag2a, wcag131 |
| aria-required-parent | Ensures elements with an ARIA role that require parent roles are contained by them | wcag2a, wcag131 |
| aria-roles | Ensures all elements with a role attribute use a valid value | wcag2a, wcag131, wcag411, wcag412 |
| aria-valid-attr-value | Ensures all ARIA attributes have valid values | wcag2a, wcag131, wcag411, wcag412 |
| aria-valid-attr | Ensures attributes that begin with aria- are valid ARIA attributes | wcag2a, wcag411 |
| audio-caption | Ensures &lt;audio&gt; elements have captions | wcag2a, wcag122, section508, section508.22.a |
| blink | Ensures &lt;blink&gt; elements are not used | wcag2a, wcag222, section508, section508.22.j |
| button-name | Ensures buttons have discernible text | wcag2a, wcag412, section508, section508.22.a |
| bypass | Ensures each page has at least one mechanism for a user to bypass navigation and jump straight to the content | wcag2a, wcag241, section508, section508.22.o |
| checkboxgroup | Ensures related &lt;input type=&quot;checkbox&quot;&gt; elements have a group and that that group designation is consistent | best-practice |
| color-contrast | Ensures the contrast between foreground and background colors meets WCAG 2 AA contrast ratio thresholds | wcag2aa, wcag143 |
| definition-list | Ensures &lt;dl&gt; elements are structured correctly | wcag2a, wcag131 |
| dlitem | Ensures &lt;dt&gt; and &lt;dd&gt; elements are contained by a &lt;dl&gt; | wcag2a, wcag131 |
| document-title | Ensures each HTML document contains a non-empty &lt;title&gt; element | wcag2a, wcag242 |
| duplicate-id | Ensures every id attribute value is unique | wcag2a, wcag411 |
| empty-heading | Ensures headings have discernible text | best-practice |
| frame-title-unique | Ensures &lt;iframe&gt; and &lt;frame&gt; elements contain a unique title attribute | best-practice |
| frame-title | Ensures &lt;iframe&gt; and &lt;frame&gt; elements contain a non-empty title attribute | wcag2a, wcag241, section508, section508.22.i |
| heading-order | Ensures the order of headings is semantically correct | best-practice |
| html-has-lang | Ensures every HTML document has a lang attribute | wcag2a, wcag311 |
| html-lang-valid | Ensures the lang attribute of the &lt;html&gt; element has a valid value | wcag2a, wcag311 |
| image-alt | Ensures &lt;img&gt; elements have alternate text or a role of none or presentation | wcag2a, wcag111, section508, section508.22.a |
| image-redundant-alt | Ensure button and link text is not repeated as image alternative | best-practice |
| input-image-alt | Ensures &lt;input type=&quot;image&quot;&gt; elements have alternate text | wcag2a, wcag111, section508, section508.22.a |
| label-title-only | Ensures that every form element is not solely labeled using the title or aria-describedby attributes | best-practice |
| label | Ensures every form element has a label | wcag2a, wcag332, wcag131, section508, section508.22.n |
| layout-table | Ensures presentational &lt;table&gt; elements do not use &lt;th&gt;, &lt;caption&gt; elements or the summary attribute | wcag2a, wcag131 |
| link-in-text-block | Links can be distinguished without relying on color | experimental, wcag2a, wcag141 |
| link-name | Ensures links have discernible text | wcag2a, wcag111, wcag412, section508, section508.22.a |
| list | Ensures that lists are structured correctly | wcag2a, wcag131 |
| listitem | Ensures &lt;li&gt; elements are used semantically | wcag2a, wcag131 |
| marquee | Ensures &lt;marquee&gt; elements are not used | wcag2a, wcag222 |
| meta-refresh | Ensures &lt;meta http-equiv=&quot;refresh&quot;&gt; is not used | wcag2a, wcag2aaa, wcag221, wcag224, wcag325 |
| meta-viewport-large | Ensures &lt;meta name=&quot;viewport&quot;&gt; can scale a significant amount | best-practice |
| meta-viewport | Ensures &lt;meta name=&quot;viewport&quot;&gt; does not disable text scaling and zooming | wcag2aa, wcag144 |
| object-alt | Ensures &lt;object&gt; elements have alternate text | wcag2a, wcag111, section508, section508.22.a |
| p-as-heading | Ensure p elements are not used to style headings | wcag2a, wcag131, experimental |
| radiogroup | Ensures related &lt;input type=&quot;radio&quot;&gt; elements have a group and that the group designation is consistent | best-practice |
| region | Ensures all content is contained within a landmark region | best-practice |
| scope-attr-valid | Ensures the scope attribute is used correctly on tables | best-practice |
| server-side-image-map | Ensures that server-side image maps are not used | wcag2a, wcag211, section508, section508.22.f |
| skip-link | Ensures the first link on the page is a skip link | best-practice |
| tabindex | Ensures tabindex attribute values are not greater than 0 | best-practice |
| table-duplicate-name | Ensure that tables do not have the same summary and caption | best-practice |
| table-fake-caption | Ensure that tables with a caption use the &lt;caption&gt; element. | experimental, wcag2a, wcag131, section508, section508.22.g |
| td-has-header | Ensure that each non-empty data cell in a large table has one or more table headers | experimental, wcag2a, wcag131, section508, section508.22.g |
| td-headers-attr | Ensure that each cell in a table using the headers refers to another cell in that table | wcag2a, wcag131, section508, section508.22.g |
| th-has-data-cells | Ensure that each table header in a data table refers to data cells | wcag2a, wcag131, section508, section508.22.g |
| valid-lang | Ensures lang attributes have valid values | wcag2aa, wcag312 |
| video-caption | Ensures &lt;video&gt; elements have captions | wcag2a, wcag122, wcag123, section508, section508.22.a |
| video-description | Ensures &lt;video&gt; elements have audio descriptions | wcag2aa, wcag125, section508, section508.22.b |
>>>>>>> 642b475b
<|MERGE_RESOLUTION|>--- conflicted
+++ resolved
@@ -1,4 +1,3 @@
-<<<<<<< HEAD
 | Rule ID | Description | Tags | Enabled by default |
 | :------- | :------- | :------- | :------- |
 | accesskeys | Ensures every accesskey attribute value is unique | wcag2a, wcag211 | true |
@@ -42,6 +41,7 @@
 | meta-viewport-large | Ensures &lt;meta name=&quot;viewport&quot;&gt; can scale a significant amount | best-practice | true |
 | meta-viewport | Ensures &lt;meta name=&quot;viewport&quot;&gt; does not disable text scaling and zooming | wcag2aa, wcag144 | true |
 | object-alt | Ensures &lt;object&gt; elements have alternate text | wcag2a, wcag111, section508, section508.22.a | true |
+| p-as-heading | Ensure p elements are not used to style headings | wcag2a, wcag131, experimental | true |
 | radiogroup | Ensures related &lt;input type=&quot;radio&quot;&gt; elements have a group and that the group designation is consistent | best-practice | true |
 | region | Ensures all content is contained within a landmark region | best-practice | false |
 | scope-attr-valid | Ensures the scope attribute is used correctly on tables | best-practice | true |
@@ -55,63 +55,4 @@
 | th-has-data-cells | Ensure that each table header in a data table refers to data cells | wcag2a, wcag131, section508, section508.22.g | true |
 | valid-lang | Ensures lang attributes have valid values | wcag2aa, wcag312 | true |
 | video-caption | Ensures &lt;video&gt; elements have captions | wcag2a, wcag122, wcag123, section508, section508.22.a | true |
-| video-description | Ensures &lt;video&gt; elements have audio descriptions | wcag2aa, wcag125, section508, section508.22.b | true |
-=======
-| Rule ID | Description | Tags |
-| :------- | :------- | :------- |
-| accesskeys | Ensures every accesskey attribute value is unique | wcag2a, wcag211 |
-| area-alt | Ensures &lt;area&gt; elements of image maps have alternate text | wcag2a, wcag111, section508, section508.22.a |
-| aria-allowed-attr | Ensures ARIA attributes are allowed for an element&apos;s role | wcag2a, wcag411, wcag412 |
-| aria-required-attr | Ensures elements with ARIA roles have all required ARIA attributes | wcag2a, wcag411, wcag412 |
-| aria-required-children | Ensures elements with an ARIA role that require child roles contain them | wcag2a, wcag131 |
-| aria-required-parent | Ensures elements with an ARIA role that require parent roles are contained by them | wcag2a, wcag131 |
-| aria-roles | Ensures all elements with a role attribute use a valid value | wcag2a, wcag131, wcag411, wcag412 |
-| aria-valid-attr-value | Ensures all ARIA attributes have valid values | wcag2a, wcag131, wcag411, wcag412 |
-| aria-valid-attr | Ensures attributes that begin with aria- are valid ARIA attributes | wcag2a, wcag411 |
-| audio-caption | Ensures &lt;audio&gt; elements have captions | wcag2a, wcag122, section508, section508.22.a |
-| blink | Ensures &lt;blink&gt; elements are not used | wcag2a, wcag222, section508, section508.22.j |
-| button-name | Ensures buttons have discernible text | wcag2a, wcag412, section508, section508.22.a |
-| bypass | Ensures each page has at least one mechanism for a user to bypass navigation and jump straight to the content | wcag2a, wcag241, section508, section508.22.o |
-| checkboxgroup | Ensures related &lt;input type=&quot;checkbox&quot;&gt; elements have a group and that that group designation is consistent | best-practice |
-| color-contrast | Ensures the contrast between foreground and background colors meets WCAG 2 AA contrast ratio thresholds | wcag2aa, wcag143 |
-| definition-list | Ensures &lt;dl&gt; elements are structured correctly | wcag2a, wcag131 |
-| dlitem | Ensures &lt;dt&gt; and &lt;dd&gt; elements are contained by a &lt;dl&gt; | wcag2a, wcag131 |
-| document-title | Ensures each HTML document contains a non-empty &lt;title&gt; element | wcag2a, wcag242 |
-| duplicate-id | Ensures every id attribute value is unique | wcag2a, wcag411 |
-| empty-heading | Ensures headings have discernible text | best-practice |
-| frame-title-unique | Ensures &lt;iframe&gt; and &lt;frame&gt; elements contain a unique title attribute | best-practice |
-| frame-title | Ensures &lt;iframe&gt; and &lt;frame&gt; elements contain a non-empty title attribute | wcag2a, wcag241, section508, section508.22.i |
-| heading-order | Ensures the order of headings is semantically correct | best-practice |
-| html-has-lang | Ensures every HTML document has a lang attribute | wcag2a, wcag311 |
-| html-lang-valid | Ensures the lang attribute of the &lt;html&gt; element has a valid value | wcag2a, wcag311 |
-| image-alt | Ensures &lt;img&gt; elements have alternate text or a role of none or presentation | wcag2a, wcag111, section508, section508.22.a |
-| image-redundant-alt | Ensure button and link text is not repeated as image alternative | best-practice |
-| input-image-alt | Ensures &lt;input type=&quot;image&quot;&gt; elements have alternate text | wcag2a, wcag111, section508, section508.22.a |
-| label-title-only | Ensures that every form element is not solely labeled using the title or aria-describedby attributes | best-practice |
-| label | Ensures every form element has a label | wcag2a, wcag332, wcag131, section508, section508.22.n |
-| layout-table | Ensures presentational &lt;table&gt; elements do not use &lt;th&gt;, &lt;caption&gt; elements or the summary attribute | wcag2a, wcag131 |
-| link-in-text-block | Links can be distinguished without relying on color | experimental, wcag2a, wcag141 |
-| link-name | Ensures links have discernible text | wcag2a, wcag111, wcag412, section508, section508.22.a |
-| list | Ensures that lists are structured correctly | wcag2a, wcag131 |
-| listitem | Ensures &lt;li&gt; elements are used semantically | wcag2a, wcag131 |
-| marquee | Ensures &lt;marquee&gt; elements are not used | wcag2a, wcag222 |
-| meta-refresh | Ensures &lt;meta http-equiv=&quot;refresh&quot;&gt; is not used | wcag2a, wcag2aaa, wcag221, wcag224, wcag325 |
-| meta-viewport-large | Ensures &lt;meta name=&quot;viewport&quot;&gt; can scale a significant amount | best-practice |
-| meta-viewport | Ensures &lt;meta name=&quot;viewport&quot;&gt; does not disable text scaling and zooming | wcag2aa, wcag144 |
-| object-alt | Ensures &lt;object&gt; elements have alternate text | wcag2a, wcag111, section508, section508.22.a |
-| p-as-heading | Ensure p elements are not used to style headings | wcag2a, wcag131, experimental |
-| radiogroup | Ensures related &lt;input type=&quot;radio&quot;&gt; elements have a group and that the group designation is consistent | best-practice |
-| region | Ensures all content is contained within a landmark region | best-practice |
-| scope-attr-valid | Ensures the scope attribute is used correctly on tables | best-practice |
-| server-side-image-map | Ensures that server-side image maps are not used | wcag2a, wcag211, section508, section508.22.f |
-| skip-link | Ensures the first link on the page is a skip link | best-practice |
-| tabindex | Ensures tabindex attribute values are not greater than 0 | best-practice |
-| table-duplicate-name | Ensure that tables do not have the same summary and caption | best-practice |
-| table-fake-caption | Ensure that tables with a caption use the &lt;caption&gt; element. | experimental, wcag2a, wcag131, section508, section508.22.g |
-| td-has-header | Ensure that each non-empty data cell in a large table has one or more table headers | experimental, wcag2a, wcag131, section508, section508.22.g |
-| td-headers-attr | Ensure that each cell in a table using the headers refers to another cell in that table | wcag2a, wcag131, section508, section508.22.g |
-| th-has-data-cells | Ensure that each table header in a data table refers to data cells | wcag2a, wcag131, section508, section508.22.g |
-| valid-lang | Ensures lang attributes have valid values | wcag2aa, wcag312 |
-| video-caption | Ensures &lt;video&gt; elements have captions | wcag2a, wcag122, wcag123, section508, section508.22.a |
-| video-description | Ensures &lt;video&gt; elements have audio descriptions | wcag2aa, wcag125, section508, section508.22.b |
->>>>>>> 642b475b
+| video-description | Ensures &lt;video&gt; elements have audio descriptions | wcag2aa, wcag125, section508, section508.22.b | true |