| Rule ID | Description | Tags |
| :------- | :------- | :------- |
| accesskeys | Ensures every accesskey attribute value is unique | wcag2a, wcag211 |
| area-alt | Ensures &lt;area&gt; elements of image maps have alternate text | wcag2a, wcag111, section508, section508.22.a |
| aria-allowed-attr | Ensures ARIA attributes are allowed for an element&apos;s role | wcag2a, wcag411, wcag412 |
| aria-required-attr | Ensures elements with ARIA roles have all required ARIA attributes | wcag2a, wcag411, wcag412 |
| aria-required-children | Ensures elements with an ARIA role that require child roles contain them | wcag2a, wcag131 |
| aria-required-parent | Ensures elements with an ARIA role that require parent roles are contained by them | wcag2a, wcag131 |
| aria-roles | Ensures all elements with a role attribute use a valid value | wcag2a, wcag131, wcag411, wcag412 |
| aria-valid-attr-value | Ensures all ARIA attributes have valid values | wcag2a, wcag131, wcag411, wcag412 |
| aria-valid-attr | Ensures attributes that begin with aria- are valid ARIA attributes | wcag2a, wcag411 |
| audio-caption | Ensures &lt;audio&gt; elements have captions | wcag2a, wcag122, section508, section508.22.a |
| blink | Ensures &lt;blink&gt; elements are not used | wcag2a, wcag222, section508, section508.22.j |
| button-name | Ensures buttons have discernible text | wcag2a, wcag412, section508, section508.22.a |
| bypass | Ensures each page has at least one mechanism for a user to bypass navigation and jump straight to the content | wcag2a, wcag241, section508, section508.22.o |
| checkboxgroup | Ensures related &lt;input type=&quot;checkbox&quot;&gt; elements have a group and that that group designation is consistent | best-practice |
| color-contrast | Ensures the contrast between foreground and background colors meets WCAG 2 AA contrast ratio thresholds | wcag2aa, wcag143 |
<<<<<<< HEAD
| data-table | Ensures data tables are marked up semantically and have the correct header structure | wcag2a, wcag131, section508, section508.22.g |
=======
>>>>>>> 0ba8a62a
| definition-list | Ensures &lt;dl&gt; elements are structured correctly | wcag2a, wcag131 |
| dlitem | Ensures &lt;dt&gt; and &lt;dd&gt; elements are contained by a &lt;dl&gt; | wcag2a, wcag131 |
| document-title | Ensures each HTML document contains a non-empty &lt;title&gt; element | wcag2a, wcag242 |
| duplicate-id | Ensures every id attribute value is unique | wcag2a, wcag411 |
| empty-heading | Ensures headings have discernible text | best-practice |
| frame-title | Ensures &lt;iframe&gt; and &lt;frame&gt; elements contain a unique and non-empty title attribute | wcag2a, wcag241, section508, section508.22.i |
| heading-order | Ensures the order of headings is semantically correct | best-practice |
| html-has-lang | Ensures every HTML document has a lang attribute | wcag2a, wcag311 |
| html-lang-valid | Ensures the lang attribute of the &lt;html&gt; element has a valid value | wcag2a, wcag311 |
| image-alt | Ensures &lt;img&gt; elements have alternate text or a role of none or presentation | wcag2a, wcag111, section508, section508.22.a |
| image-redundant-alt | Ensure button and link text is not repeated as image alternative | best-practice |
| input-image-alt | Ensures &lt;input type=&quot;image&quot;&gt; elements have alternate text | wcag2a, wcag111, section508, section508.22.a |
| label-title-only | Ensures that every form element is not solely labeled using the title or aria-describedby attributes | best-practice |
| label | Ensures every form element has a label | wcag2a, wcag332, wcag131, section508, section508.22.n |
| layout-table | Ensures presentational &lt;table&gt; elements do not use &lt;th&gt;, &lt;caption&gt; elements or the summary attribute | wcag2a, wcag131 |
<<<<<<< HEAD
| link-in-text-block | Links can be distinguished without relying on color | wcag2a, wcag141 |
=======
| link-in-text-block | Links can be distinguished without relying on color | experimental, wcag2a, wcag141 |
>>>>>>> 0ba8a62a
| link-name | Ensures links have discernible text | wcag2a, wcag111, wcag412, section508, section508.22.a |
| list | Ensures that lists are structured correctly | wcag2a, wcag131 |
| listitem | Ensures &lt;li&gt; elements are used semantically | wcag2a, wcag131 |
| marquee | Ensures &lt;marquee&gt; elements are not used | wcag2a, wcag222 |
| meta-refresh | Ensures &lt;meta http-equiv=&quot;refresh&quot;&gt; is not used | wcag2a, wcag2aaa, wcag221, wcag224, wcag325 |
| meta-viewport-large | Ensures &lt;meta name=&quot;viewport&quot;&gt; can scale a significant amount | best-practice |
| meta-viewport | Ensures &lt;meta name=&quot;viewport&quot;&gt; does not disable text scaling and zooming | wcag2aa, wcag144 |
| object-alt | Ensures &lt;object&gt; elements have alternate text | wcag2a, wcag111, section508, section508.22.a |
| radiogroup | Ensures related &lt;input type=&quot;radio&quot;&gt; elements have a group and that the group designation is consistent | best-practice |
| region | Ensures all content is contained within a landmark region | best-practice |
<<<<<<< HEAD
| scope | Ensures the scope attribute is used correctly on tables | best-practice |
=======
| scope-attr-valid | Ensures the scope attribute is used correctly on tables | best-practice |
>>>>>>> 0ba8a62a
| server-side-image-map | Ensures that server-side image maps are not used | wcag2a, wcag211, section508, section508.22.f |
| skip-link | Ensures the first link on the page is a skip link | best-practice |
| tabindex | Ensures tabindex attribute values are not greater than 0 | best-practice |
| table-duplicate-name | Ensure that tables do not have the same summary and caption | best-practice |
| table-fake-caption | Ensure that tables with a caption use the &lt;caption&gt; element. | experimental, wcag2a, wcag131 |
| td-has-header | Ensure that each non-empty data cell in a large table has one or more table headers | experimental, wcag2a, wcag131 |
| td-headers-attr | Ensure that each cell in a table using the headers refers to another cell in that table | wcag2a, wcag131 |
| th-has-data-cells | Ensure that each table header in a data table refers to data cells | wcag2a, wcag131 |
| valid-lang | Ensures lang attributes have valid values | wcag2aa, wcag312 |
| video-caption | Ensures &lt;video&gt; elements have captions | wcag2a, wcag122, wcag123, section508, section508.22.a |
| video-description | Ensures &lt;video&gt; elements have audio descriptions | wcag2aa, wcag125, section508, section508.22.b |<|MERGE_RESOLUTION|>--- conflicted
+++ resolved
@@ -15,10 +15,6 @@
 | bypass | Ensures each page has at least one mechanism for a user to bypass navigation and jump straight to the content | wcag2a, wcag241, section508, section508.22.o |
 | checkboxgroup | Ensures related &lt;input type=&quot;checkbox&quot;&gt; elements have a group and that that group designation is consistent | best-practice |
 | color-contrast | Ensures the contrast between foreground and background colors meets WCAG 2 AA contrast ratio thresholds | wcag2aa, wcag143 |
-<<<<<<< HEAD
-| data-table | Ensures data tables are marked up semantically and have the correct header structure | wcag2a, wcag131, section508, section508.22.g |
-=======
->>>>>>> 0ba8a62a
 | definition-list | Ensures &lt;dl&gt; elements are structured correctly | wcag2a, wcag131 |
 | dlitem | Ensures &lt;dt&gt; and &lt;dd&gt; elements are contained by a &lt;dl&gt; | wcag2a, wcag131 |
 | document-title | Ensures each HTML document contains a non-empty &lt;title&gt; element | wcag2a, wcag242 |
@@ -34,11 +30,7 @@
 | label-title-only | Ensures that every form element is not solely labeled using the title or aria-describedby attributes | best-practice |
 | label | Ensures every form element has a label | wcag2a, wcag332, wcag131, section508, section508.22.n |
 | layout-table | Ensures presentational &lt;table&gt; elements do not use &lt;th&gt;, &lt;caption&gt; elements or the summary attribute | wcag2a, wcag131 |
-<<<<<<< HEAD
-| link-in-text-block | Links can be distinguished without relying on color | wcag2a, wcag141 |
-=======
 | link-in-text-block | Links can be distinguished without relying on color | experimental, wcag2a, wcag141 |
->>>>>>> 0ba8a62a
 | link-name | Ensures links have discernible text | wcag2a, wcag111, wcag412, section508, section508.22.a |
 | list | Ensures that lists are structured correctly | wcag2a, wcag131 |
 | listitem | Ensures &lt;li&gt; elements are used semantically | wcag2a, wcag131 |
@@ -49,11 +41,7 @@
 | object-alt | Ensures &lt;object&gt; elements have alternate text | wcag2a, wcag111, section508, section508.22.a |
 | radiogroup | Ensures related &lt;input type=&quot;radio&quot;&gt; elements have a group and that the group designation is consistent | best-practice |
 | region | Ensures all content is contained within a landmark region | best-practice |
-<<<<<<< HEAD
-| scope | Ensures the scope attribute is used correctly on tables | best-practice |
-=======
 | scope-attr-valid | Ensures the scope attribute is used correctly on tables | best-practice |
->>>>>>> 0ba8a62a
 | server-side-image-map | Ensures that server-side image maps are not used | wcag2a, wcag211, section508, section508.22.f |
 | skip-link | Ensures the first link on the page is a skip link | best-practice |
 | tabindex | Ensures tabindex attribute values are not greater than 0 | best-practice |
