/*global text, dom, axe, aria */
/**
 * Gets the visible text of a label for a given input
 * @see http://www.w3.org/WAI/PF/aria/roles#namecalculation
 * @param  {Object} node The virtual node mapping to the input to test
 * @return {Mixed}      String of visible text, or `null` if no label is found
 */
text.label = function (node) {
	var ref, candidate, doc;

	candidate = aria.label(node);
	if (candidate) {
		return candidate;
	}

	// explicit label
<<<<<<< HEAD
	if (node.actualNode.id) {
		doc = axe.commons.dom.getRootNode(node.actualNode);
		ref = doc.querySelector('label[for="' + axe.utils.escapeSelector(node.actualNode.id) + '"]');
		ref = axe.utils.getNodeFromTree(axe._tree[0], ref);
=======
	if (node.getAttribute('id')) {
		const id = axe.commons.utils.escapeSelector(node.getAttribute('id'));
		ref = document.querySelector(`label[for="${id}"]`);
>>>>>>> d02dba32
		candidate = ref && text.visible(ref, true);
		if (candidate) {
			return candidate;
		}
	}

	ref = dom.findUp(node.actualNode, 'label');
	ref = axe.utils.getNodeFromTree(axe._tree[0], ref);
	candidate = ref && text.visible(ref, true);
	if (candidate) {
		return candidate;
	}

	return null;
};<|MERGE_RESOLUTION|>--- conflicted
+++ resolved
@@ -14,16 +14,11 @@
 	}
 
 	// explicit label
-<<<<<<< HEAD
 	if (node.actualNode.id) {
+		const id = axe.commons.utils.escapeSelector(node.actualNode.getAttribute('id'));
 		doc = axe.commons.dom.getRootNode(node.actualNode);
-		ref = doc.querySelector('label[for="' + axe.utils.escapeSelector(node.actualNode.id) + '"]');
+		ref = doc.querySelector('label[for="' + id + '"]');
 		ref = axe.utils.getNodeFromTree(axe._tree[0], ref);
-=======
-	if (node.getAttribute('id')) {
-		const id = axe.commons.utils.escapeSelector(node.getAttribute('id'));
-		ref = document.querySelector(`label[for="${id}"]`);
->>>>>>> d02dba32
 		candidate = ref && text.visible(ref, true);
 		if (candidate) {
 			return candidate;
