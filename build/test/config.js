exports = module.exports = function (grunt, options) {
	var host = 'localhost';

	if (process.env.REMOTE_TESTSERVER_HOST) {
		host = process.env.REMOTE_TESTSERVER_HOST;
	}

	function mapToUrl(files, port) {
		return grunt.file.expand(files).map(function (file) {
			return 'http://' + host + ':' + port + '/' + file;
		});
	}

	return {
		options: options,
		unit: {
			options: {
<<<<<<< HEAD
				logErrors: true,
=======
				log: true,
>>>>>>> 13ca5c05
				urls: [
					'http://' + host + ':<%= connect.test.options.port %>/test/core/',
					'http://' + host + ':<%= connect.test.options.port %>/test/checks/',
					'http://' + host + ':<%= connect.test.options.port %>/test/rule-matches/',
					'http://' + host + ':<%= connect.test.options.port %>/test/commons/',
					'http://' + host + ':<%= connect.test.options.port %>/test/integration/rules/'
				],
				run: true,
				mocha: {
					grep: grunt.option('grep')
				}
			}
		},
		integration: {
			options: {
				log: true,
				urls: mapToUrl(['test/integration/full/**/*.html', '!test/integration/full/**/frames/**/*.html'],
					'<%= connect.test.options.port %>'),
				run: true,
				mocha: {
					grep: grunt.option('grep')
				}
			}
		}
	};
};<|MERGE_RESOLUTION|>--- conflicted
+++ resolved
@@ -15,11 +15,8 @@
 		options: options,
 		unit: {
 			options: {
-<<<<<<< HEAD
 				logErrors: true,
-=======
 				log: true,
->>>>>>> 13ca5c05
 				urls: [
 					'http://' + host + ':<%= connect.test.options.port %>/test/core/',
 					'http://' + host + ':<%= connect.test.options.port %>/test/checks/',
