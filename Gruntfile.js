--- conflicted
+++ resolved
@@ -132,29 +132,6 @@
 					dest: './axe.min.js'
 				}],
 				options: {
-<<<<<<< HEAD
-					preserveComments: 'some'
-				}
-			}
-		},
-		copy: {
-			manifests: {
-				files: [{
-					src: ['package.json'],
-					dest: 'dist/'
-				}, {
-					src: ['README.md'],
-					dest: 'dist/'
-				}, {
-					src: ['bower.json'],
-					dest: 'dist/'
-				}, {
-					src: ['LICENSE'],
-					dest: 'dist/'
-				}]
-			}
-		},
-=======
 					preserveComments: 'some',
 					mangle: {
 						except: ['commons', 'utils', 'axe', 'window', 'document']
@@ -162,7 +139,6 @@
 				}
 			}
 		},
->>>>>>> 14533e64
 		watch: {
 			files: ['lib/**/*', 'test/**/*.js', 'Gruntfile.js'],
 			tasks: ['build', 'testconfig', 'fixture']
@@ -256,11 +232,7 @@
 	grunt.registerTask('default', ['build']);
 
 	grunt.registerTask('build', ['clean', 'validate', 'concat:commons', 'configure',
-<<<<<<< HEAD
-		'concat:engine', 'babel', 'copy', 'uglify']);
-=======
 		 'babel', 'concat:engine', 'uglify']);
->>>>>>> 14533e64
 
 	grunt.registerTask('test', ['build', 'testconfig', 'fixture', 'connect',
 		'mocha', 'jshint']);
