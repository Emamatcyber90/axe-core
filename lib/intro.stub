/*! aXe v<%= pkg.version %>
 * Copyright (c) <%= grunt.template.today("yyyy") %> <%= pkg.author.organization %>
 *
 * Your use of this Source Code Form is subject to the terms of the Mozilla Public
 * License, v. 2.0. If a copy of the MPL was not distributed with this
 * file, You can obtain one at http://mozilla.org/MPL/2.0/.
 *
 * This entire copyright notice must appear in every copy of this file you
 * distribute or in any file that contains substantial portions of this source
 * code.
 */
<<<<<<< HEAD
(function () {
  // A window reference is required to access the axe object in a "global".
  var global = window;
=======
(function (window, document) {
>>>>>>> ce083873
<|MERGE_RESOLUTION|>--- conflicted
+++ resolved
@@ -9,10 +9,7 @@
  * distribute or in any file that contains substantial portions of this source
  * code.
  */
-<<<<<<< HEAD
 (function () {
   // A window reference is required to access the axe object in a "global".
   var global = window;
-=======
-(function (window, document) {
->>>>>>> ce083873
+  var document = window.document;