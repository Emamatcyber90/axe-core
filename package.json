--- conflicted
+++ resolved
@@ -60,14 +60,6 @@
     "grunt-contrib-jshint": "^1.0.0",
     "grunt-contrib-uglify": "~1.0.1",
     "grunt-contrib-watch": "~1.0.0",
-<<<<<<< HEAD
-=======
-    "babel-plugin-transform-object-rest-spread": "^6.6.5",
-    "babel-polyfill": "^6.7.4",
-    "babel-preset-es2015": "^6.6.0",
-    "babelify": "^7.2.0",
-    "grunt-babel": "^6.0.0",
->>>>>>> 14533e64
     "grunt-mocha": "~0.4.13",
     "html-entities": "^1.2.0",
     "less": "~2.6.1",
