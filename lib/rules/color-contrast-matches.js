/* global document */

var nodeName = node.nodeName.toUpperCase(),
	nodeType = node.type;

if (node.getAttribute('aria-disabled') === 'true' || axe.commons.dom.findUp(node, '[aria-disabled="true"]')) {
	return false;
}

if (nodeName === 'INPUT') {
	return ['hidden', 'range', 'color', 'checkbox', 'radio', 'image'].indexOf(nodeType) === -1 && !node.disabled;
}

if (nodeName === 'SELECT') {
	return !!node.options.length && !node.disabled;
}

if (nodeName === 'TEXTAREA') {
	return !node.disabled;
}

if (nodeName === 'OPTION') {
	return false;
}

if (nodeName === 'BUTTON' && node.disabled || axe.commons.dom.findUp(node, 'button[disabled]')) {
	return false;
}

if (nodeName === 'FIELDSET' && node.disabled || axe.commons.dom.findUp(node, 'fieldset[disabled]')) {
	return false;
}

// check if the element is a label or label descendant for a disabled control
var nodeParentLabel = axe.commons.dom.findUp(node, 'label');
if (nodeName === 'LABEL' || nodeParentLabel) {
	var relevantNode = node;
	if (nodeParentLabel) {
		relevantNode = nodeParentLabel;
	}
	// explicit label of disabled input
	let doc = axe.commons.dom.getRootNode(relevantNode);
	var candidate = relevantNode.htmlFor && doc.getElementById(relevantNode.htmlFor);
	if (candidate && candidate.disabled) {
		return false;
	}

	var candidate = axe.utils.querySelectorAll(virtualNode, 'input:not([type="hidden"]):not([type="image"])' +
		':not([type="button"]):not([type="submit"]):not([type="reset"]), select, textarea');
	if (candidate.length && candidate[0].actualNode.disabled) {
		return false;
	}

}

// label of disabled control associated w/ aria-labelledby
<<<<<<< HEAD
if (node.id) {
	let doc = axe.commons.dom.getRootNode(node);
	var candidate = doc.querySelector('[aria-labelledby~=' + axe.commons.utils.escapeSelector(node.id) + ']');
	if (candidate && candidate.disabled) {
=======
if (node.getAttribute('id')) {
	const id = axe.commons.utils.escapeSelector(node.getAttribute('id'));
	const candidate = doc.querySelector(`[aria-labelledby~="${id}"]`);
	if (candidate && candidate.hasAttribute('disabled')) {
>>>>>>> d02dba32
		return false;
	}
}

if (axe.commons.text.visible(virtualNode, false, true) === '') {
	return false;
}

var range = document.createRange(),
	childNodes = virtualNode.children,
	length = childNodes.length,
	child, index;

for (index = 0; index < length; index++) {
	child = childNodes[index];

	if (child.actualNode.nodeType === 3 && axe.commons.text.sanitize(child.actualNode.nodeValue) !== '') {
		range.selectNodeContents(child.actualNode);
	}
}

var rects = range.getClientRects();
length = rects.length;

for (index = 0; index < length; index++) {
	//check to see if the rectangle impinges
	if (axe.commons.dom.visuallyOverlaps(rects[index], node)) {
		return true;
	}
}

return false;<|MERGE_RESOLUTION|>--- conflicted
+++ resolved
@@ -54,17 +54,11 @@
 }
 
 // label of disabled control associated w/ aria-labelledby
-<<<<<<< HEAD
-if (node.id) {
-	let doc = axe.commons.dom.getRootNode(node);
-	var candidate = doc.querySelector('[aria-labelledby~=' + axe.commons.utils.escapeSelector(node.id) + ']');
-	if (candidate && candidate.disabled) {
-=======
 if (node.getAttribute('id')) {
 	const id = axe.commons.utils.escapeSelector(node.getAttribute('id'));
-	const candidate = doc.querySelector(`[aria-labelledby~="${id}"]`);
-	if (candidate && candidate.hasAttribute('disabled')) {
->>>>>>> d02dba32
+	let doc = axe.commons.dom.getRootNode(node);
+	var candidate = doc.querySelector('[aria-labelledby~=' + id + ']');
+	if (candidate && candidate.disabled) {
 		return false;
 	}
 }
