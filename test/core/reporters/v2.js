--- conflicted
+++ resolved
@@ -6,12 +6,14 @@
 			helpUrl: 'things',
 			description: 'something nifty',
 			result: 'passed',
+			impact: null,
 			tags: ['tag1'],
 			violations: [],
 			passes: [{
 				result: 'passed',
 				any: [{
 					result: true,
+					impact: null,
 					relatedNodes: [{
 						selector: 'bob',
 						source: 'fred'
@@ -112,14 +114,9 @@
 		});
 	});
 	it('should add the rule help to the rule result', function(done) {
-<<<<<<< HEAD
-		axe.a11yCheck(document, {}, function(results) {
-			assert.isNotOk(results.violations[0].helpUrl);
-=======
 		axe.run(optionsV2, function (err, results) {
 			assert.isNull(err);
-			assert.isNull(results.violations[0].helpUrl);
->>>>>>> c102bbe1
+			assert.isNotOk(results.violations[0].helpUrl);
 			assert.equal(results.passes[0].helpUrl, 'things');
 			done();
 		});
@@ -156,21 +153,8 @@
 			assert.isNull(err);
 			assert.equal(results.violations[0].impact, 'cats');
 			assert.equal(results.violations[0].nodes[0].impact, 'cats');
-<<<<<<< HEAD
 			assert.isNotOk(results.passes[0].impact);
 			assert.isNotOk(results.passes[0].nodes[0].impact);
-=======
-			assert.isNull(results.passes[0].impact);
-			assert.isNull(results.passes[0].nodes[0].impact);
-			done();
-		});
-	});
-	it('should remove result', function(done) {
-		axe.run(optionsV2, function (err, results) {
-			assert.isNull(err);
-			assert.isUndefined(results.violations[0].nodes[0].all[0].result);
-			assert.isUndefined(results.passes[0].nodes[0].any[0].result);
->>>>>>> c102bbe1
 			done();
 		});
 	});
