/*global runRules */
describe('axe.a11yCheck', function () {
	'use strict';

	describe('reporter', function () {

		var origReporters;
		beforeEach(function () {
			axe._load({});
			origReporters = window.reporters;
		});

		afterEach(function () {
			window.reporters = origReporters;
		});

		it('should throw if no audit is configured', function () {
			axe._audit = null;

			assert.throws(function () {
				axe.a11yCheck(document, {});
			}, Error, /^No audit configured/);
		});

		it('should allow for option-less invocation', function (done) {
			axe.a11yCheck(document, function (result) {
				assert.isObject(result);
				done();
			});
		});

		it('sets v2 as the default reporter if audit.reporter is null', function (done) {
			var origRunRules = axe._runRules;

			axe._runRules = function (ctxt, opt) {
				assert.equal(opt.reporter, 'v2');
				axe._runRules = origRunRules;
				done();
			};

			axe._audit.reporter = null;
			console.log('123');
			axe.a11yCheck(document, noop);
		});

		it('uses the audit.reporter if no reporter is set in options', function (done) {
			var origRunRules = axe._runRules;

			axe._runRules = function (ctxt, opt) {
				assert.equal(opt.reporter, 'raw');
				axe._runRules = origRunRules;
				done();
			};
			axe._audit.reporter = 'raw';
			axe.a11yCheck(document, noop);
		});

		it('does not override if another reporter is set', function (done) {
			var origRunRules = axe._runRules;
			axe._runRules = function (ctxt, opt) {
				assert.equal(opt.reporter, 'raw');
				axe._runRules = origRunRules;
				done();
			};
			axe._audit.reporter = null;
			axe.a11yCheck(document, {reporter: 'raw'}, noop);
		});

	});
});
describe('runRules', function () {
	'use strict';

	function iframeReady(src, context, id, cb) {
		var i = document.createElement('iframe');
		i.addEventListener('load', function () {
			cb();
		});
		i.src = src;
		i.id = id;
		context.appendChild(i);
	}

	function createFrames(url, callback) {
		var frame, num = 2;
		var loaded = 0;

		if (typeof url === 'function'){
			callback = url;
			url = '../mock/frames/frame-frame.html';
		}

		function onLoad() {
			loaded++;
			if (loaded >= (num)) {
				callback();
			}
		}

		frame = document.createElement('iframe');
		frame.src = url;

		frame.addEventListener('load', onLoad);
		fixture.appendChild(frame);

		frame = document.createElement('iframe');
		frame.src = '../mock/frames/nocode.html';
		frame.addEventListener('load', onLoad);
		fixture.appendChild(frame);
		return frame;
	}

	var fixture = document.getElementById('fixture');

	var isNotCalled;
	beforeEach(function () {
		isNotCalled = function (err) {
			throw err || new Error('Reject should not be called');
		};
	});

	afterEach(function () {
		fixture.innerHTML = '';
		axe._audit = null;
	});

	it('should work', function (done) {
		axe._load({ rules: [{
			id: 'html',
			selector: 'html',
			any: ['html']
		}], checks: [{
			id: 'html',
			evaluate: function () {
				return true;
			}
		}], messages: {}});


		var frame = document.createElement('iframe');
		frame.src = '../mock/frames/frame-frame.html';

		frame.addEventListener('load', function () {
			setTimeout(function () {
				runRules(document, {}, function (r) {
					assert.lengthOf(r[0].passes, 3);
					done();
				}, isNotCalled);
			}, 500);
		});
		fixture.appendChild(frame);
	});

	it('should properly order iframes', function (done) {
		axe._load({ rules: [{
			id: 'iframe',
			selector: 'iframe',
			any: ['iframe']
		}], checks:[{
			id: 'iframe',
			evaluate: function () {
				return true;
			}
		}], messages: {}});

		var frame = document.createElement('iframe');
		frame.addEventListener('load', function () {
			setTimeout(function () {
				runRules(document, {}, function (r) {
					var nodes = r[0].passes.map(function (detail) {
						return detail.node.selector;
					});

					assert.deepEqual(nodes, [
						['#level0'],
						['#level0', '#level1'],
						['#level0', '#level1', '#level2a'],
						['#level0', '#level1', '#level2b']
					]);
					done();
				}, isNotCalled);

			}, 500);

		});
		frame.id = 'level0';
		frame.src = '../mock/frames/nested0.html';
		fixture.appendChild(frame);
	});
	it('should properly calculate context and return results from matching frames', function (done) {

		axe._load({
			rules: [{
				id: 'div#target',
				selector: '#target',
				any: ['has-target']
			}, {
				id: 'first-div',
				selector: 'div',
				any: ['first-div']
			}],
			checks: [{
				id: 'has-target',
				evaluate: function () {
					return true;
				}
			}, {
				id: 'first-div',
				selector: ':not(#fixture)',
				evaluate: function (node) {
					this.relatedNodes([node]);
					return false;
				},
				after: function (results) {
					if (results.length) {
						results[0].result = true;
					}
					return [results[0]];
				}
			}],
			messages: {}
		});

		iframeReady('../mock/frames/context.html', fixture, 'context-test', function () {
			var div = document.createElement('div');
			fixture.appendChild(div);

			runRules('#fixture', {}, function (results) {
				assert.deepEqual(JSON.parse(JSON.stringify(results)), [{
					id: 'div#target',
					helpUrl: 'https://dequeuniversity.com/rules/axe/2.0/div#target?application=axeAPI',
					pageLevel: false,
					impact: null,
					notApplied: [],
					notCompleted: [],
					violations: [],
					passes: [{
						result: 'passed',
						node: {
							selector: ['#context-test', '#target'],
							source: '<div id="target"></div>'
						},
						any: [{
							id: 'has-target',
							data: null,
							relatedNodes: []
						}],
						all: [],
						none: []
					}],
					result: 'passed',
					tags: []
				}, {
					id: 'first-div',
					helpUrl: 'https://dequeuniversity.com/rules/axe/2.0/first-div?application=axeAPI',
					pageLevel: false,
					impact: null,
					notApplied: [],
					notCompleted: [],
					violations: [],
					passes: [{
						result: 'passed',
						node: {
							selector: ['#context-test', '#foo'],
							source: '<div id="foo">\n		<div id="bar"></div>\n	</div>'
						},
						any: [{
							id: 'first-div',
							data: null,
							relatedNodes: [{
								selector: ['#context-test', '#foo'],
								source: '<div id="foo">\n		<div id="bar"></div>\n	</div>'
							}]
						}],
						all: [],
						none: []
					}],
					result: 'passed',
					tags: []
				}]);

				done();
			}, isNotCalled);

		});
	});

	it('should accept a jQuery-like object', function (done) {
		axe._load({
			rules: [{
				id: 'test',
				selector: '*',
				none: ['bob']
			}],
			checks: [{
				id: 'bob',
				evaluate: function () {
					return true;
				}
			}]
		});

		fixture.innerHTML = '<div id="t1"><span></span></div><div id="t2"><em></em></div>';

		var $test = {
			0: fixture.querySelector('#t1'),
			1: fixture.querySelector('#t2'),
			length: 2
		};

		axe.run($test, function (err, results) {
			assert.isNull(err);
			assert.lengthOf(results.violations, 1);
			assert.lengthOf(results.violations[0].nodes, 4);
			assert.deepEqual(results.violations[0].nodes[0].target, ['#t1']);
			assert.deepEqual(results.violations[0].nodes[1].target, ['#t1 > span']);
			assert.deepEqual(results.violations[0].nodes[2].target, ['#t2']);
			assert.deepEqual(results.violations[0].nodes[3].target, ['#t2 > em']);
			done();
		});
	});

	it('should accept a NodeList', function (done) {
		axe._load({
			rules: [{
				id: 'test',
				selector: '*',
				none: ['fred']
			}],
			checks: [{
				id: 'fred',
				evaluate: function () {
					return true;
				}
			}]
		});

		fixture.innerHTML = '<div class="foo" id="t1"><span></span></div><div class="foo" id="t2"><em></em></div>';

		var test = fixture.querySelectorAll('.foo');
<<<<<<< HEAD
		axe.a11yCheck(test, function (results) {

=======
		axe.run(test, function (err, results) {
			assert.isNull(err);
>>>>>>> c102bbe1
			assert.lengthOf(results.violations, 1);
			assert.lengthOf(results.violations[0].nodes, 4);
			assert.deepEqual(results.violations[0].nodes[0].target, ['#t1']);
			assert.deepEqual(results.violations[0].nodes[1].target, ['#t1 > span']);
			assert.deepEqual(results.violations[0].nodes[2].target, ['#t2']);
			assert.deepEqual(results.violations[0].nodes[3].target, ['#t2 > em']);
			done();
		});
	});

	it('should pull metadata from configuration', function (done) {
		axe._load({
			rules: [{
				id: 'div#target',
				selector: '#target',
				any: ['has-target']
			}, {
				id: 'first-div',
				selector: 'div',
				any: ['first-div'],
			}],
			checks: [{
				id: 'has-target',
				evaluate: function () {
					return false;
				}
			}, {
				id: 'first-div',
				selector: ':not(#fixture)',
				evaluate: function (node) {
					this.relatedNodes([node]);
					return false;
				},
				after: function (results) {
					if (results.length) {
						results[0].result = true;
					}
					return [results[0]];
				}
			}],
			data: {
				rules: {
					'div#target': {
						foo: 'bar',
						stuff: 'blah'
					},
					'first-div': {
						bar: 'foo',
						stuff: 'no'
					}
				},
				checks: {
					'first-div': {
						thingy: true,
						impact: 'serious',
						messages: {
							fail: function (checkResult) {
								return checkResult.id === 'first-div' ? 'failing is not good' : 'y u wrong rule?';
							},
							pass: function (checkResult) {
								return checkResult.id === 'first-div' ? 'passing is good' : 'y u wrong rule?';
							}
						}
					},
					'has-target': {
						otherThingy: true,
						impact: 'moderate',
						messages: {
							fail: function (checkResult) {
								return checkResult.id === 'has-target' ? 'failing is not good' : 'y u wrong rule?';
							},
							pass: function (checkResult) {
								return checkResult.id === 'has-target' ? 'passing is good' : 'y u wrong rule?';
							}
						}
					}
				}
			}
		});
		fixture.innerHTML = '<div id="target">Target!</div><div>ok</div>';
		runRules('#fixture', {}, function (results) {
			assert.deepEqual(JSON.parse(JSON.stringify(results)), [{
					id: 'div#target',
					helpUrl: 'https://dequeuniversity.com/rules/axe/2.0/div#target?application=axeAPI',
					pageLevel: false,
					foo: 'bar',
					stuff: 'blah',
					impact: 'moderate',
					passes: [],
					notApplied: [],
					notCompleted: [],
					violations: [{
						result: 'failed',
						node: {
							selector: ['#target'],
							source: '<div id="target">Target!</div>'
						},
						impact: 'moderate',
						any: [{
							impact: 'moderate',
							otherThingy: true,
							message: 'failing is not good',
							id: 'has-target',
							data: null,
							relatedNodes: []
						}],
						all: [],
						none: []
					}],
					result: 'failed',
					tags: []
				}, {
					id: 'first-div',
					helpUrl: 'https://dequeuniversity.com/rules/axe/2.0/first-div?application=axeAPI',
					pageLevel: false,
					bar: 'foo',
					stuff: 'no',
					impact: null,
					notApplied: [],
					notCompleted: [],
					violations: [],
					passes: [{
						result: 'passed',
						node: {
							selector: ['#target'],
							source: '<div id="target">Target!</div>'
						},
						any: [{
							impact: 'serious',
							id: 'first-div',
							thingy: true,
							message: 'passing is good',
							data: null,
							relatedNodes: [{
								selector: ['#target'],
								source: '<div id="target">Target!</div>'
							}]
						}],
						all: [],
						none: []
					}],
					result: 'passed',
					tags: []
				}]);
			done();
		}, isNotCalled);
	});

	it('should call the reject argument if an error occurs', function (done) {
		axe._load({ rules: [{
			id: 'invalidRule'
		}], checks: [], messages: {}});

		createFrames(function () {
			setTimeout(function () {
				runRules(document, {}, function () {
					assert.ok(false, 'You shall not pass!');
					done();
				},
				function (err) {
					assert.instanceOf(err, Error);
					done();
				});
			}, 100);
		});
	});

	it('should resolve to cantTell when a rule fails', function (done) {
		axe._load({
			rules: [{
				id: 'incomplete-1',
				selector: '*',
				none: ['undeffed']
			}, {
				id: 'incomplete-2',
				selector: '*',
				none: ['thrower']
			}],
			checks: [{
				id: 'undeffed',
				evaluate: function () {
					return undefined;
				}
			}, {
				id: 'thrower',
				evaluate: function () {
					throw new Error('Check failed to complete');
				}
			}]
		});

		fixture.innerHTML = '<div></div>';

		axe.a11yCheck('#fixture', function (results) {
			assert.lengthOf(results.notCompleted, 2);
			assert.equal(results.notCompleted[0].id, 'incomplete-1');
			assert.equal(results.notCompleted[1].id, 'incomplete-2');

			assert.include(results.notCompleted[1].description,
						'An error occured while running this rule');
			done();
		});
	});

	it('should resolve to cantTell if an error occurs inside frame rules', function (done) {
		axe._load({
			rules: [{
				id: 'incomplete-1',
				selector: '.nogo',
				none: ['undeffed']
			}, {
				id: 'incomplete-2',
				selector: '.nogo',
				none: ['thrower']
			}],
			checks: [{
				id: 'undeffed',
				evaluate: function () {
					return false;
				}
			}, {
				id: 'thrower',
				evaluate: function () {
					return false;
				}
			}]
		});

		iframeReady('../mock/frames/rule-error.html', fixture, 'context-test', function () {
			axe.a11yCheck('#fixture', function (results) {
				assert.lengthOf(results.notCompleted, 2);
				assert.equal(results.notCompleted[0].id, 'incomplete-1');
				assert.equal(results.notCompleted[1].id, 'incomplete-2');

				assert.include(results.notCompleted[1].description,
							'An error occured while running this rule');
				done();
			}, isNotCalled);
		});
	});

	it('should cascade `no elements found` errors in frames to reject run_rules', function (done) {
		axe._load({ rules: [{
			id: 'invalidRule'
		}], checks: [], messages: {}});
		fixture.innerHTML = '<div id="outer"></div>';
		var outer = document.getElementById('outer');

		iframeReady('../mock/frames/context.html', outer, 'target', function() {

			runRules([['#target', '#elementNotFound']], {}, function resolve() {
				assert.ok(false, 'frame should have thrown an error');
			}, function reject(err) {
				assert.instanceOf(err, Error);
				assert.include(err.message, 'No elements found for include in frame Context');
				done();
			});

		});
	});
});<|MERGE_RESOLUTION|>--- conflicted
+++ resolved
@@ -3,8 +3,9 @@
 	'use strict';
 
 	describe('reporter', function () {
-
 		var origReporters;
+		var noop = function () {};
+
 		beforeEach(function () {
 			axe._load({});
 			origReporters = window.reporters;
@@ -39,7 +40,6 @@
 			};
 
 			axe._audit.reporter = null;
-			console.log('123');
 			axe.a11yCheck(document, noop);
 		});
 
@@ -236,6 +236,7 @@
 					violations: [],
 					passes: [{
 						result: 'passed',
+						impact: null,
 						node: {
 							selector: ['#context-test', '#target'],
 							source: '<div id="target"></div>'
@@ -260,6 +261,7 @@
 					violations: [],
 					passes: [{
 						result: 'passed',
+						impact: null,
 						node: {
 							selector: ['#context-test', '#foo'],
 							source: '<div id="foo">\n		<div id="bar"></div>\n	</div>'
@@ -338,13 +340,8 @@
 		fixture.innerHTML = '<div class="foo" id="t1"><span></span></div><div class="foo" id="t2"><em></em></div>';
 
 		var test = fixture.querySelectorAll('.foo');
-<<<<<<< HEAD
-		axe.a11yCheck(test, function (results) {
-
-=======
 		axe.run(test, function (err, results) {
 			assert.isNull(err);
->>>>>>> c102bbe1
 			assert.lengthOf(results.violations, 1);
 			assert.lengthOf(results.violations[0].nodes, 4);
 			assert.deepEqual(results.violations[0].nodes[0].target, ['#t1']);
@@ -468,6 +465,7 @@
 					violations: [],
 					passes: [{
 						result: 'passed',
+						impact: null,
 						node: {
 							selector: ['#target'],
 							source: '<div id="target">Target!</div>'
