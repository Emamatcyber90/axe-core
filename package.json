{
  "name": "axe-core",
  "description": "Accessibility engine for automated Web UI testing",
  "version": "3.1.2",
  "license": "MPL-2.0",
  "engines": {
    "node": ">=4"
  },
  "contributors": [
    {
      "name": "David Sturley",
      "organization": "Deque Systems, Inc.",
      "url": "http://deque.com/"
    },
    {
      "name": "Dylan Barrell",
      "email": "dylan@barrell.com",
      "organization": "Deque Systems, Inc.",
      "url": "http://deque.com/"
    },
    {
      "name": "Wilco Fiers",
      "organization": "Deque Systems, Inc.",
      "url": "http://deque.com/"
    },
    {
      "name": "Dian Fay",
      "organization": "Deque Systems, Inc.",
      "url": "http://deque.com/"
    },
    {
      "name": "Marcy Sutton",
      "organization": "Deque Systems, Inc.",
      "url": "http://deque.com/"
    }
  ],
  "repository": {
    "type": "git",
    "url": "https://github.com/dequelabs/axe-core.git"
  },
  "keywords": [
    "Accessibility",
    "a11y",
    "testing",
    "unit",
    "tdd",
    "bdd",
    "aXe"
  ],
  "main": "axe.js",
  "typings": "axe.d.ts",
  "standard-version": {
    "scripts": {
      "postbump": "npm run sri-update"
    }
  },
  "scripts": {
    "api-docs": "jsdoc --configure .jsdoc.json",
    "build": "grunt",
    "test-dts": "tsc",
    "test": "npm run test-dts && grunt test",
    "test-fast": "grunt test-fast",
    "version": "echo \"use 'npm run release' to bump axe-core version\" && exit 1",
    "prepublishOnly": "grunt build",
    "postinstall": "node build/utils/postinstall.js",
    "release": "standard-version -a",
    "next-release": "standard-version --scripts.prebump=./build/next-version.js --skip.commit=true --skip.tag=true",
    "sri-update": "grunt build && node build/sri-update && git add sri-history.json",
    "fmt": "prettier --write  *.js, **/*.ts '{build,doc,lib,test}/**/*.js'",
    "precommit": "lint-staged"
  },
  "devDependencies": {
    "angular-precommit": "^1.0.3",
    "aria-query": "^3.0.0",
    "axios": "^0.18.0",
    "babel-core": "^6.26.0",
    "babel-plugin-transform-object-rest-spread": "^6.6.5",
    "babel-polyfill": "^6.7.4",
    "babel-preset-env": "^1.7.0",
    "babelify": "^10.0.0",
    "blanket": "~1.2.3",
    "chai": "~4.1.2",
    "clone": "~2.1.1",
    "dot": "~1.1.2",
    "eslint-config-prettier": "^3.0.0",
    "fs-extra": "^7.0.0",
    "grunt": "^1.0.2",
<<<<<<< HEAD
    "grunt-babel": "^8.0.0",
    "grunt-contrib-clean": "^1.0.0",
=======
    "grunt-babel": "^7.0.0",
    "grunt-contrib-clean": "^2.0.0",
>>>>>>> 031f798d
    "grunt-contrib-concat": "^1.0.1",
    "grunt-contrib-connect": "^2.0.0",
    "grunt-contrib-copy": "^1.0.0",
    "grunt-contrib-uglify": "^4.0.0",
    "grunt-contrib-watch": "^1.1.0",
    "grunt-eslint": "^21.0.0",
    "grunt-markdownlint": "^2.0.0",
    "grunt-mocha": "1.1.0",
    "grunt-parallel": "^0.5.1",
    "grunt-retire": "^1.0.7",
    "html-entities": "^1.2.0",
    "husky": "^0.14.3",
    "jquery": "^3.0.0",
    "jsdoc": "^3.5.5",
    "lint-staged": "^7.2.0",
    "markdown-table": "^1.1.2",
    "minami": "^1.2.3",
    "mocha": "^5.2.0",
    "prettier": "^1.14.0",
    "promise": "~8.0.1",
    "revalidator": "~0.3.1",
    "selenium-webdriver": "~3.6.0",
    "sri-toolbox": "^0.2.0",
    "standard-version": "^4.4.0",
    "typescript": "^2.9.2",
    "uglify-js": "^3.4.4"
  },
  "dependencies": {},
  "lint-staged": {
    "*.js": [
      "prettier --write",
      "git add"
    ],
    "*.ts": [
      "prettier --write",
      "git add"
    ]
  }
}<|MERGE_RESOLUTION|>--- conflicted
+++ resolved
@@ -85,13 +85,8 @@
     "eslint-config-prettier": "^3.0.0",
     "fs-extra": "^7.0.0",
     "grunt": "^1.0.2",
-<<<<<<< HEAD
     "grunt-babel": "^8.0.0",
-    "grunt-contrib-clean": "^1.0.0",
-=======
-    "grunt-babel": "^7.0.0",
     "grunt-contrib-clean": "^2.0.0",
->>>>>>> 031f798d
     "grunt-contrib-concat": "^1.0.1",
     "grunt-contrib-connect": "^2.0.0",
     "grunt-contrib-copy": "^1.0.0",
