/*global Rule, Check */
describe('axe.configure', function() {
	'use strict';
	var fixture = document.getElementById('fixture');

	afterEach(function () {
		fixture.innerHTML = '';
	});

	beforeEach(function () {
		axe._audit = null;
	});

	it('should throw if audit is not configured', function() {
		assert.throws(function () {
				axe.configure({});
	    }, Error, /^No audit configured/);
	});

	it('should override an audit\'s reporter - string', function() {
		axe._load({ reporter: function (results, callback) { callback(results); } });
		axe.configure({ reporter: 'v1' });
		assert.equal(axe._audit.reporter, 'v1');
	});

	it('should not allow setting to an un-registered reporter', function () {
		axe._load({ reporter: 'v1' });
		axe.configure({ reporter: 'no-exist-evar-plz' });
		assert.equal(axe._audit.reporter, 'v1');
	});

	it('should allow for addition of rules', function () {
		axe._load({});
		axe.configure({
			rules: [{
				id: 'bob',
				metadata: {
					joe: 'joe'
				}
			}]
		});

		assert.lengthOf(axe._audit.rules, 1);
		assert.instanceOf(axe._audit.rules[0], Rule);
		assert.equal(axe._audit.rules[0].id, 'bob');
		assert.deepEqual(axe._audit.data.rules.bob.joe, 'joe');
	});

	it('should call setBranding when passed options', function () {
		axe._load({});
		axe.configure({
			rules: [{
				id: 'bob',
				selector: 'pass',
			}],
			branding: {}
		});
		assert.lengthOf(axe._audit.rules, 1);
		assert.equal(axe._audit.data.rules.bob.helpUrl,
			'https://dequeuniversity.com/rules/axe/2.0/bob?application=axeAPI');
		axe.configure({
			branding: {
				application: 'thing',
				brand: 'thung'
			}
		});
		assert.equal(axe._audit.data.rules.bob.helpUrl,
			'https://dequeuniversity.com/rules/thung/2.0/bob?application=thing');
	});

	it('should allow for overwriting of rules', function () {
		axe._load({
			data: {
				rules: {
					bob: 'not-joe'
				}
			},
			rules: {
				id: 'bob',
				selector: 'fail'
			}
		});
		axe.configure({
			rules: [{
				id: 'bob',
				selector: 'pass',
				metadata: {joe: 'joe'}
			}]
		});

		assert.lengthOf(axe._audit.rules, 1);
		assert.instanceOf(axe._audit.rules[0], Rule);
		assert.equal(axe._audit.rules[0].id, 'bob');
		assert.equal(axe._audit.rules[0].selector, 'pass');
		assert.equal(axe._audit.data.rules.bob.joe, 'joe');
	});

	it('should allow for the addition of checks', function () {
		axe._load({});
		axe.configure({
			checks: [{
				id: 'bob',
				options: true,
				metadata: 'joe'
			}]
		});

		assert.instanceOf(axe._audit.checks.bob, Check);
		assert.equal(axe._audit.checks.bob.id, 'bob');
		assert.isTrue(axe._audit.checks.bob.options);
		assert.equal(axe._audit.data.checks.bob, 'joe');

	});

	it('should allow for the overwriting of checks', function () {
		axe._load({
			data: {
				checks: {
					bob: 'not-joe'
				}
			},
			checks: [{
				id: 'bob',
				options: false,
				selector: 'fail'
			}]
		});
		axe.configure({
			checks: [{
				id: 'bob',
				options: true,
				selector: 'pass',
				metadata: 'joe'
			}]
		});

		assert.instanceOf(axe._audit.checks.bob, Check);
		assert.equal(axe._audit.checks.bob.id, 'bob');
		assert.isTrue(axe._audit.checks.bob.options);
		assert.equal(axe._audit.checks.bob.selector, 'pass');
		assert.equal(axe._audit.data.checks.bob, 'joe');

	});
<<<<<<< HEAD

	it('overrides the default value of audit.tagExclude', function () {
		axe._load({});
		assert.deepEqual(axe._audit.tagExclude, ['experimental']);

		axe.configure({
			tagExclude: ['ninjas']
		});
		assert.deepEqual(axe._audit.tagExclude, ['ninjas']);
	});

	it('should throw if visible frames and no resolve', function (done) {
		if (window.PHANTOMJS) {
			assert.ok('PhantomJS is a liar');
			done();
			return;
		}
		createFrames(function () {
			axe._load({});
			try {
				configureChecksRulesAndBranding({});
			} catch (err) {
				assert.equal(err.toString().match(/there are visble frames on the page, please pass in a resolve function/).length, 1);
				done();
			}
		});
	});

	it('should send command to frames to configure', function (done) {
		if (window.PHANTOMJS) {
			assert.ok('PhantomJS is a liar');
			done();
			return;
		}
		createFrames(function () {
			axe._load({});
			var orig = axe.utils.sendCommandToFrame;
			axe.utils.sendCommandToFrame = function (node, opts, resolve) {
				assert.deepEqual(opts, {
					command: 'configure',
					spec: {}
				});
				axe.utils.sendCommandToFrame = orig;
				resolve();
				done();
			};
			configureChecksRulesAndBranding({}, function () {
			});
		});
	});

	it('should not send command to display:none frames to configure', function (done) {
		if (window.PHANTOMJS) {
			assert.ok('PhantomJS is a liar');
			done();
			return;
		}
		createHiddenFrames(function () {
			axe._load({});
			var orig = axe.utils.sendCommandToFrame;
			axe.utils.sendCommandToFrame = function (node, opts, resolve) {
				assert.ok(false);
				resolve();
			};
			configureChecksRulesAndBranding({}, function () {
				axe.utils.sendCommandToFrame = orig;
				done();
			});
		}, 'display:none;');
	});

	it('should not send command to display:none parent frames to configure', function (done) {
		if (window.PHANTOMJS) {
			assert.ok('PhantomJS is a liar');
			done();
			return;
		}
		createHiddenParentFrames(function () {
			axe._load({});
			var orig = axe.utils.sendCommandToFrame;
			axe.utils.sendCommandToFrame = function (node, opts, resolve) {
				assert.ok(false);
				resolve();
			};
			configureChecksRulesAndBranding({}, function () {
				axe.utils.sendCommandToFrame = orig;
				done();
			});
		}, 'display:none;');
	});

	it('should not send command to visibility:hidden frames to configure', function (done) {
		if (window.PHANTOMJS) {
			assert.ok('PhantomJS is a liar');
			done();
			return;
		}
		createHiddenFrames(function () {
			axe._load({});
			var orig = axe.utils.sendCommandToFrame;
			axe.utils.sendCommandToFrame = function (node, opts, resolve) {
				assert.ok(false);
				resolve();
			};
			configureChecksRulesAndBranding({}, function () {
				axe.utils.sendCommandToFrame = orig;
				done();
			});
		}, 'visibility:hidden;');
	});

	it('should not send command to visibility:hidden parent frames to configure', function (done) {
		if (window.PHANTOMJS) {
			assert.ok('PhantomJS is a liar');
			done();
			return;
		}
		createHiddenParentFrames(function () {
			axe._load({});
			var orig = axe.utils.sendCommandToFrame;
			axe.utils.sendCommandToFrame = function (node, opts, resolve) {
				assert.ok(false);
				resolve();
			};
			configureChecksRulesAndBranding({}, function () {
				axe.utils.sendCommandToFrame = orig;
				done();
			});
		}, 'visibility:hidden;');
	});

	it('should call the resolve function if passed one', function (done) {
		axe._load({});
		configureChecksRulesAndBranding({}, function () {
			assert.ok(true);
			done();
		}, assertNotCalled);
	});

	it('should call resolve when there are iframes', function (done) {
		if (window.PHANTOMJS) {
			assert.ok('PhantomJS is a liar');
			done();
			return;
		}
		createFrames(function () {
			axe._load({});
			configureChecksRulesAndBranding({}, function () {
				done();
			});
		});
	});
=======
>>>>>>> 21216941
});<|MERGE_RESOLUTION|>--- conflicted
+++ resolved
@@ -141,7 +141,6 @@
 		assert.equal(axe._audit.data.checks.bob, 'joe');
 
 	});
-<<<<<<< HEAD
 
 	it('overrides the default value of audit.tagExclude', function () {
 		axe._load({});
@@ -152,148 +151,4 @@
 		});
 		assert.deepEqual(axe._audit.tagExclude, ['ninjas']);
 	});
-
-	it('should throw if visible frames and no resolve', function (done) {
-		if (window.PHANTOMJS) {
-			assert.ok('PhantomJS is a liar');
-			done();
-			return;
-		}
-		createFrames(function () {
-			axe._load({});
-			try {
-				configureChecksRulesAndBranding({});
-			} catch (err) {
-				assert.equal(err.toString().match(/there are visble frames on the page, please pass in a resolve function/).length, 1);
-				done();
-			}
-		});
-	});
-
-	it('should send command to frames to configure', function (done) {
-		if (window.PHANTOMJS) {
-			assert.ok('PhantomJS is a liar');
-			done();
-			return;
-		}
-		createFrames(function () {
-			axe._load({});
-			var orig = axe.utils.sendCommandToFrame;
-			axe.utils.sendCommandToFrame = function (node, opts, resolve) {
-				assert.deepEqual(opts, {
-					command: 'configure',
-					spec: {}
-				});
-				axe.utils.sendCommandToFrame = orig;
-				resolve();
-				done();
-			};
-			configureChecksRulesAndBranding({}, function () {
-			});
-		});
-	});
-
-	it('should not send command to display:none frames to configure', function (done) {
-		if (window.PHANTOMJS) {
-			assert.ok('PhantomJS is a liar');
-			done();
-			return;
-		}
-		createHiddenFrames(function () {
-			axe._load({});
-			var orig = axe.utils.sendCommandToFrame;
-			axe.utils.sendCommandToFrame = function (node, opts, resolve) {
-				assert.ok(false);
-				resolve();
-			};
-			configureChecksRulesAndBranding({}, function () {
-				axe.utils.sendCommandToFrame = orig;
-				done();
-			});
-		}, 'display:none;');
-	});
-
-	it('should not send command to display:none parent frames to configure', function (done) {
-		if (window.PHANTOMJS) {
-			assert.ok('PhantomJS is a liar');
-			done();
-			return;
-		}
-		createHiddenParentFrames(function () {
-			axe._load({});
-			var orig = axe.utils.sendCommandToFrame;
-			axe.utils.sendCommandToFrame = function (node, opts, resolve) {
-				assert.ok(false);
-				resolve();
-			};
-			configureChecksRulesAndBranding({}, function () {
-				axe.utils.sendCommandToFrame = orig;
-				done();
-			});
-		}, 'display:none;');
-	});
-
-	it('should not send command to visibility:hidden frames to configure', function (done) {
-		if (window.PHANTOMJS) {
-			assert.ok('PhantomJS is a liar');
-			done();
-			return;
-		}
-		createHiddenFrames(function () {
-			axe._load({});
-			var orig = axe.utils.sendCommandToFrame;
-			axe.utils.sendCommandToFrame = function (node, opts, resolve) {
-				assert.ok(false);
-				resolve();
-			};
-			configureChecksRulesAndBranding({}, function () {
-				axe.utils.sendCommandToFrame = orig;
-				done();
-			});
-		}, 'visibility:hidden;');
-	});
-
-	it('should not send command to visibility:hidden parent frames to configure', function (done) {
-		if (window.PHANTOMJS) {
-			assert.ok('PhantomJS is a liar');
-			done();
-			return;
-		}
-		createHiddenParentFrames(function () {
-			axe._load({});
-			var orig = axe.utils.sendCommandToFrame;
-			axe.utils.sendCommandToFrame = function (node, opts, resolve) {
-				assert.ok(false);
-				resolve();
-			};
-			configureChecksRulesAndBranding({}, function () {
-				axe.utils.sendCommandToFrame = orig;
-				done();
-			});
-		}, 'visibility:hidden;');
-	});
-
-	it('should call the resolve function if passed one', function (done) {
-		axe._load({});
-		configureChecksRulesAndBranding({}, function () {
-			assert.ok(true);
-			done();
-		}, assertNotCalled);
-	});
-
-	it('should call resolve when there are iframes', function (done) {
-		if (window.PHANTOMJS) {
-			assert.ok('PhantomJS is a liar');
-			done();
-			return;
-		}
-		createFrames(function () {
-			axe._load({});
-			configureChecksRulesAndBranding({}, function () {
-				done();
-			});
-		});
-	});
-=======
->>>>>>> 21216941
 });